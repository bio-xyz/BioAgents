import { cors } from "@elysiajs/cors";
import { Elysia } from "elysia";
import { chatRoute, chatRouteGet } from "./routes/chat";
import { deepResearchStartRoute, deepResearchStartGet } from "./routes/deep-research/start";
import { deepResearchStatusRoute } from "./routes/deep-research/status";
import { authRoute } from "./routes/auth";
import { x402Middleware } from "./middleware/x402";
import { x402Route } from "./routes/x402";
import logger from "./utils/logger";

const app = new Elysia()
  // Enable CORS for frontend access + x402 headers
  .use(cors({
    origin: true, // Allow all origins (Coolify handles domain routing)
    credentials: true, // Important: allow cookies
    allowedHeaders: ['Content-Type', 'Authorization', 'X-PAYMENT', 'X-Requested-With'],
    exposeHeaders: ['X-PAYMENT-RESPONSE', 'Content-Type'],
  }))

  // Apply x402 payment gating (only active when enabled via config)
  .use(x402Middleware())

  // Basic request logging (optional)
  .onRequest(({ request }) => {
    if (!logger) return;
    logger.info(
      { method: request.method, url: request.url },
      "incoming_request",
    );
  })
  .onError(({ code, error }) => {
    if (!logger) return;
    logger.error({ code, err: error }, "unhandled_error");
  })

  // Mount auth routes (no protection needed for auth endpoints)
  .use(authRoute)
  .use(x402Route)

  // Note: We always serve UI files regardless of auth status
  // The frontend (useAuth hook) will check /api/auth/status and show login screen if needed
  // This allows the login UI to render properly

  // Serve the Preact UI (from client/dist) with SEO metadata injection
  .get("/", async () => {
    const htmlFile = Bun.file("client/dist/index.html");
    let htmlContent = await htmlFile.text();

    // Inject SEO metadata from environment variables
    const seoTitle = process.env.SEO_TITLE || "BioAgents Chat";
    const seoDescription = process.env.SEO_DESCRIPTION || "AI-powered chat interface";
    const faviconUrl = process.env.FAVICON_URL || "/favicon.ico";
    const ogImageUrl = process.env.OG_IMAGE_URL || "https://bioagents.xyz/og-image.png";

    htmlContent = htmlContent
      .replace(/\{\{SEO_TITLE\}\}/g, seoTitle)
      .replace(/\{\{SEO_DESCRIPTION\}\}/g, seoDescription)
      .replace(/\{\{FAVICON_URL\}\}/g, faviconUrl)
      .replace(/\{\{OG_IMAGE_URL\}\}/g, ogImageUrl);

    return new Response(htmlContent, {
      headers: {
        "Content-Type": "text/html",
      },
    });
  })

  // Serve the bundled Preact app JS file
  .get("/index.js", () => {
    return new Response(Bun.file("client/dist/index.js"), {
      headers: {
        "Content-Type": "application/javascript",
      },
    });
  })

  // Serve the bundled CSS file
  .get("/index.css", () => {
    return new Response(Bun.file("client/dist/index.css"), {
      headers: {
        "Content-Type": "text/css",
      },
    });
  })

  // Serve source map for debugging
  .get("/index.js.map", () => {
    return new Response(Bun.file("client/dist/index.js.map"), {
      headers: {
        "Content-Type": "application/json",
      },
    });
  })

  // Handle favicon (prevent 404 errors)
  .get("/favicon.ico", () => {
    return new Response(null, { status: 204 });
  })

  // Debug endpoint
  .get("/api/health", () => {
    if (logger) logger.info("Health check endpoint hit");
    return { status: "ok", timestamp: new Date().toISOString() };
  })

  // Suppress Chrome DevTools 404 error
  .get("/.well-known/appspecific/com.chrome.devtools.json", () => {
    return new Response(JSON.stringify({}), {
      status: 200,
      headers: { "Content-Type": "application/json" }
    });
  })

  // API routes (not protected by UI auth)
  .use(chatRouteGet) // GET /api/chat for x402scan discovery
  .use(chatRoute)    // POST /api/chat for actual chat
<<<<<<< HEAD
  .use(deepResearchStartGet) // GET /api/deep-research/start for x402scan discovery
  .use(deepResearchStartRoute)   // POST /api/deep-research/start to start deep research
  .use(deepResearchStatusRoute); // GET /api/deep-research/status/:messageId to check status
=======

  // Catch-all route for SPA client-side routing
  // This handles routes like /chat, /settings, etc. and serves the main UI
  // The client-side router will handle the actual routing
  .get("*", async () => {
    const htmlFile = Bun.file("client/dist/index.html");
    let htmlContent = await htmlFile.text();

    // Inject SEO metadata from environment variables
    const seoTitle = process.env.SEO_TITLE || "BioAgents Chat";
    const seoDescription = process.env.SEO_DESCRIPTION || "AI-powered chat interface";

    htmlContent = htmlContent
      .replace("{{SEO_TITLE}}", seoTitle)
      .replace("{{SEO_DESCRIPTION}}", seoDescription);

    return new Response(htmlContent, {
      headers: {
        "Content-Type": "text/html",
      },
    });
  });
>>>>>>> 7de00f1c

const port = process.env.PORT ? Number(process.env.PORT) : 3000;
const hostname = process.env.HOST || "0.0.0.0"; // Bind to all interfaces for Docker/Coolify

app.listen({
  port,
  hostname,
}, () => {
  if (logger)
    logger.info({ url: `http://${hostname}:${port}` }, "server_listening");
  else console.log(`Server listening on http://${hostname}:${port}`);
});<|MERGE_RESOLUTION|>--- conflicted
+++ resolved
@@ -1,21 +1,31 @@
 import { cors } from "@elysiajs/cors";
 import { Elysia } from "elysia";
+import { x402Middleware } from "./middleware/x402";
+import { authRoute } from "./routes/auth";
 import { chatRoute, chatRouteGet } from "./routes/chat";
-import { deepResearchStartRoute, deepResearchStartGet } from "./routes/deep-research/start";
+import {
+  deepResearchStartGet,
+  deepResearchStartRoute,
+} from "./routes/deep-research/start";
 import { deepResearchStatusRoute } from "./routes/deep-research/status";
-import { authRoute } from "./routes/auth";
-import { x402Middleware } from "./middleware/x402";
 import { x402Route } from "./routes/x402";
 import logger from "./utils/logger";
 
 const app = new Elysia()
   // Enable CORS for frontend access + x402 headers
-  .use(cors({
-    origin: true, // Allow all origins (Coolify handles domain routing)
-    credentials: true, // Important: allow cookies
-    allowedHeaders: ['Content-Type', 'Authorization', 'X-PAYMENT', 'X-Requested-With'],
-    exposeHeaders: ['X-PAYMENT-RESPONSE', 'Content-Type'],
-  }))
+  .use(
+    cors({
+      origin: true, // Allow all origins (Coolify handles domain routing)
+      credentials: true, // Important: allow cookies
+      allowedHeaders: [
+        "Content-Type",
+        "Authorization",
+        "X-PAYMENT",
+        "X-Requested-With",
+      ],
+      exposeHeaders: ["X-PAYMENT-RESPONSE", "Content-Type"],
+    }),
+  )
 
   // Apply x402 payment gating (only active when enabled via config)
   .use(x402Middleware())
@@ -48,9 +58,11 @@
 
     // Inject SEO metadata from environment variables
     const seoTitle = process.env.SEO_TITLE || "BioAgents Chat";
-    const seoDescription = process.env.SEO_DESCRIPTION || "AI-powered chat interface";
+    const seoDescription =
+      process.env.SEO_DESCRIPTION || "AI-powered chat interface";
     const faviconUrl = process.env.FAVICON_URL || "/favicon.ico";
-    const ogImageUrl = process.env.OG_IMAGE_URL || "https://bioagents.xyz/og-image.png";
+    const ogImageUrl =
+      process.env.OG_IMAGE_URL || "https://bioagents.xyz/og-image.png";
 
     htmlContent = htmlContent
       .replace(/\{\{SEO_TITLE\}\}/g, seoTitle)
@@ -107,18 +119,16 @@
   .get("/.well-known/appspecific/com.chrome.devtools.json", () => {
     return new Response(JSON.stringify({}), {
       status: 200,
-      headers: { "Content-Type": "application/json" }
+      headers: { "Content-Type": "application/json" },
     });
   })
 
   // API routes (not protected by UI auth)
   .use(chatRouteGet) // GET /api/chat for x402scan discovery
-  .use(chatRoute)    // POST /api/chat for actual chat
-<<<<<<< HEAD
+  .use(chatRoute) // POST /api/chat for actual chat
   .use(deepResearchStartGet) // GET /api/deep-research/start for x402scan discovery
-  .use(deepResearchStartRoute)   // POST /api/deep-research/start to start deep research
-  .use(deepResearchStatusRoute); // GET /api/deep-research/status/:messageId to check status
-=======
+  .use(deepResearchStartRoute) // POST /api/deep-research/start to start deep research
+  .use(deepResearchStatusRoute) // GET /api/deep-research/status/:messageId to check status
 
   // Catch-all route for SPA client-side routing
   // This handles routes like /chat, /settings, etc. and serves the main UI
@@ -129,11 +139,17 @@
 
     // Inject SEO metadata from environment variables
     const seoTitle = process.env.SEO_TITLE || "BioAgents Chat";
-    const seoDescription = process.env.SEO_DESCRIPTION || "AI-powered chat interface";
+    const seoDescription =
+      process.env.SEO_DESCRIPTION || "AI-powered chat interface";
+    const faviconUrl = process.env.FAVICON_URL || "/favicon.ico";
+    const ogImageUrl =
+      process.env.OG_IMAGE_URL || "https://bioagents.xyz/og-image.png";
 
     htmlContent = htmlContent
-      .replace("{{SEO_TITLE}}", seoTitle)
-      .replace("{{SEO_DESCRIPTION}}", seoDescription);
+      .replace(/\{\{SEO_TITLE\}\}/g, seoTitle)
+      .replace(/\{\{SEO_DESCRIPTION\}\}/g, seoDescription)
+      .replace(/\{\{FAVICON_URL\}\}/g, faviconUrl)
+      .replace(/\{\{OG_IMAGE_URL\}\}/g, ogImageUrl);
 
     return new Response(htmlContent, {
       headers: {
@@ -141,16 +157,18 @@
       },
     });
   });
->>>>>>> 7de00f1c
 
 const port = process.env.PORT ? Number(process.env.PORT) : 3000;
 const hostname = process.env.HOST || "0.0.0.0"; // Bind to all interfaces for Docker/Coolify
 
-app.listen({
-  port,
-  hostname,
-}, () => {
-  if (logger)
-    logger.info({ url: `http://${hostname}:${port}` }, "server_listening");
-  else console.log(`Server listening on http://${hostname}:${port}`);
-});+app.listen(
+  {
+    port,
+    hostname,
+  },
+  () => {
+    if (logger)
+      logger.info({ url: `http://${hostname}:${port}` }, "server_listening");
+    else console.log(`Server listening on http://${hostname}:${port}`);
+  },
+);