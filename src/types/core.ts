import { z } from "zod";

export const MessageSchema = z.object({
  id: z.string().uuid().optional(),
  conversation_id: z.string().min(1),
  user_id: z.string().min(1),
  question: z.string(),
  content: z.string(),
  state: z.any().optional(),
  response_time: z.number().optional(),
  source: z.string().optional(),
  created_at: z.string().datetime().optional(),
});

export type Message = z.infer<typeof MessageSchema>;

// State values interface for better type safety
export interface StateValues {
  // Request metadata
  messageId?: string;
  conversationId?: string;
  userId?: string;
  source?: string;
  isDeepResearch?: boolean;

<<<<<<< HEAD
=======
  // Cost tracking
  estimatedCostsUSD?: Record<string, number>;

  // File upload
  rawFiles?: Array<{
    buffer?: Buffer; // Optional - present during processing, removed before DB write
    filename: string;
    mimeType: string;
    parsedText?: string; // Optional - present during processing, removed before DB write
    metadata?: any;
    size?: number; // File size in bytes
  }>;
  fileUploadErrors?: string[];

  // OpenScholar provider
  openScholarPapers?: Array<{ title: string; doi: string }>;
  openScholarRaw?: Array<{ title: string; doi: string; chunkText: string }>;
  openScholarPaperDois?: string[];
  openScholarShortenedPapers?: string[];
  openScholarSynthesis?: string;

  // Semantic Scholar provider
  semanticScholarSynthesis?: string;
  semanticScholarPapers?: Paper[];

  // Knowledge provider
  knowledge?: Array<{ title: string; content: string }>;

  // Knowledge Graph provider
  kgPapers?: any[];
  finalPapers?: Paper[];

  // Hypothesis action
  hypothesis?: string;
  hypothesisThought?: string;
  noveltyImprovement?: string; // Improvement suggestion from precedent check

  // Edison provider
  edisonTasks?: Array<{
    taskId: string;
    jobType: string;
    question: string;
    status: string;
  }>;
  edisonResults?: Array<{
    taskId: string;
    jobType: string;
    question: string;
    answer?: string;
    error?: string;
  }>;

  // Data Analysis Agent results
  dataAnalysisResults?: Array<DataAnalysisResult>;

>>>>>>> f20ddc7a
  // Action responses
  finalResponse?: string; // Final text response from REPLY or HYPOTHESIS
  thought?: string;

  // Step tracking
  steps?: Record<string, { start: number; end?: number }>;
}

export type PlanTask = {
  objective: string;
  datasets: Array<{ filename: string; id: string; description: string }>;
  type: "LITERATURE" | "ANALYSIS";
  level?: number;
  start?: string;
  end?: string;
  output?: string;
};

// Conversation state values interface (extends StateValues with persistent data)
export interface ConversationStateValues extends StateValues {
  // Persistent conversation data
  objective: string;
  currentObjective?: string;
  currentLevel?: number; // Current level of tasks being executed (for UI visualization)
  keyInsights?: string[];
<<<<<<< HEAD
  methodology?: string; // Methodology for the current goal
  currentHypothesis?: string;
  discoveries?: string[];
  plan?: Array<PlanTask>; // Actual plan being executed or already executed
  suggestedNextSteps?: Array<PlanTask>; // Suggestions for next iteration (from "next" planning mode)
  uploadedDatasets?: Array<{
    filename: string;
    id: string;
    description: string;
  }>;
=======
  methodology?: string;
  uploadedDatasets: Array<UploadedFile>;
>>>>>>> f20ddc7a
}

// TODO: add expiry to state rows in DB
export const StateSchema = z.object({
  id: z.string().uuid().optional(),
  values: z.record(z.any()),
});

export type State = {
  id?: string;
  values: StateValues;
};

export type ConversationState = {
  id?: string;
  values: ConversationStateValues;
};

export type Tool = {
  name: string;
  description: string;
  execute: (input: {
    state: State;
    conversationState?: ConversationState;
    message: any;
    [key: string]: any;
  }) => Promise<any>;
  enabled?: boolean; // Tools are enabled by default
  deepResearchEnabled?: boolean; // Tools are enabled for deep research by default
  payment?: {
    required: boolean;
    priceUSD: string;
    tier: "free" | "basic" | "premium";
  };
};

export type LLMProvider = "google" | "openai" | "anthropic" | "openrouter";

export type Paper = {
  doi: string;
  title: string;
  chunkText?: string;
  abstract?: string;
};

export type UploadedFile = {
  id: string;
  filename: string;
  mimeType: string;
  path: string;
  metadata?: any;
};

export type DataAnalysisResult = {
  id: string;
  status: string;
  success: boolean;
  answer: string;
  artifacts: Array<{
    id: string;
    description: string;
    content: string;
    filename: string;
    path?: string;
  }>;
  question?: string;
};<|MERGE_RESOLUTION|>--- conflicted
+++ resolved
@@ -23,64 +23,6 @@
   source?: string;
   isDeepResearch?: boolean;
 
-<<<<<<< HEAD
-=======
-  // Cost tracking
-  estimatedCostsUSD?: Record<string, number>;
-
-  // File upload
-  rawFiles?: Array<{
-    buffer?: Buffer; // Optional - present during processing, removed before DB write
-    filename: string;
-    mimeType: string;
-    parsedText?: string; // Optional - present during processing, removed before DB write
-    metadata?: any;
-    size?: number; // File size in bytes
-  }>;
-  fileUploadErrors?: string[];
-
-  // OpenScholar provider
-  openScholarPapers?: Array<{ title: string; doi: string }>;
-  openScholarRaw?: Array<{ title: string; doi: string; chunkText: string }>;
-  openScholarPaperDois?: string[];
-  openScholarShortenedPapers?: string[];
-  openScholarSynthesis?: string;
-
-  // Semantic Scholar provider
-  semanticScholarSynthesis?: string;
-  semanticScholarPapers?: Paper[];
-
-  // Knowledge provider
-  knowledge?: Array<{ title: string; content: string }>;
-
-  // Knowledge Graph provider
-  kgPapers?: any[];
-  finalPapers?: Paper[];
-
-  // Hypothesis action
-  hypothesis?: string;
-  hypothesisThought?: string;
-  noveltyImprovement?: string; // Improvement suggestion from precedent check
-
-  // Edison provider
-  edisonTasks?: Array<{
-    taskId: string;
-    jobType: string;
-    question: string;
-    status: string;
-  }>;
-  edisonResults?: Array<{
-    taskId: string;
-    jobType: string;
-    question: string;
-    answer?: string;
-    error?: string;
-  }>;
-
-  // Data Analysis Agent results
-  dataAnalysisResults?: Array<DataAnalysisResult>;
-
->>>>>>> f20ddc7a
   // Action responses
   finalResponse?: string; // Final text response from REPLY or HYPOTHESIS
   thought?: string;
@@ -106,7 +48,6 @@
   currentObjective?: string;
   currentLevel?: number; // Current level of tasks being executed (for UI visualization)
   keyInsights?: string[];
-<<<<<<< HEAD
   methodology?: string; // Methodology for the current goal
   currentHypothesis?: string;
   discoveries?: string[];
@@ -117,10 +58,6 @@
     id: string;
     description: string;
   }>;
-=======
-  methodology?: string;
-  uploadedDatasets: Array<UploadedFile>;
->>>>>>> f20ddc7a
 }
 
 // TODO: add expiry to state rows in DB
